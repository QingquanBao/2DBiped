--- conflicted
+++ resolved
@@ -17,14 +17,8 @@
 
 def read_csv(csv_path, sample_num):
     tmp = np.genfromtxt(csv_path, delimiter=',')
-<<<<<<< HEAD
-    # map = np.random.choice(np.arange(tmp.shape[0]), size = sample_num, replace = False)
-    start_point = 0
-    map = np.arange(start_point, tmp.shape[0], (tmp.shape[0]- start_point)//sample_num)
-=======
     start_point = 0
     map = np.arange(start_point, tmp.shape[0], (tmp.shape[0]-start_point)//sample_num)
->>>>>>> d2404c23
     return tmp[map][:sample_num]
 
 class TrajectoryOptimizationSolution:
@@ -686,11 +680,7 @@
         vdot = xdot[self.n_q:]
         h_i = np.hstack((J_c @ v, J_c @ vdot + J_c_dot_v))
         # h_i within 1e-6 considered as 0
-<<<<<<< HEAD
         if not(np.all(np.abs(h_i) < 1e-3)):
-=======
-        if not(np.all(np.abs(h_i) < 1e-4)):
->>>>>>> d2404c23
           print("Contact point velocity and acceleration be 0 Not Hold")
           print(f"h_m{m}_{i}: {h_i}")
 
@@ -712,11 +702,7 @@
                                                     gamma_i,
                                                     bar_lambda, 
                                                     mode)
-<<<<<<< HEAD
         if not(np.all(np.abs(h_i) < 1e-3)):
-=======
-        if not(np.all(np.abs(h_i) < 1e-4)):
->>>>>>> d2404c23
           print("Collocation constraints Not Hold")
           print(f"h_m{m}_{i}: {h_i}")
     ###################
